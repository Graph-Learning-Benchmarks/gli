--- conflicted
+++ resolved
@@ -1,368 +1,358 @@
-"""
-Utility functions.
-
-References:
-https://github.com/pyg-team/pytorch_geometric/blob/
-575611f4f5e2209c7923dba977a1eebc207bd2e2/torch_geometric/
-graphgym/cmd_args.py
-https://github.com/dmlc/dgl/blob/a107993f106cecb1c375f7a6ae41088d04f29e29/
-examples/pytorch/caregnn/utils.py
-https://github.com/CUAI/Non-Homophily-Large-Scale/blob/master/data_utils.py
-"""
-import argparse
-import yaml
-import os
-import fnmatch
-import json
-import random
-import shutil
-import torch
-import torch.nn.functional as F
-import numpy as np
-from sklearn.metrics import roc_auc_score
-from models.gcn import GCN
-from models.gat import GAT
-from models.monet import MoNet
-from models.graph_sage import GraphSAGE
-from models.mlp import MLP
-from models.gcn_minibatch import GCNminibatch
-from models.graph_sage_minibatch import GraphSAGEminibatch
-from models.mixhop import MixHop
-from models.linkx import LINKX
-<<<<<<< HEAD
-from models.appnp import APPNP
-from models.gcn2 import GCNII
-
-Models_need_to_be_densed = ["GCN", "GraphSAGE",
-                            "GAT", "MixHop", "LINKX", "APPNP", "GCNII"]
-Datasets_need_to_be_undirected = [
-    "pokec", "genius", "penn94", "twitch-gamers"]
-=======
-from models.tagcn import TAGCN
-from models.gatv2 import GATv2
-from models.sgc import SGC
-
-Models_need_to_be_densed = ["GCN", "GraphSAGE",
-                            "GAT", "MixHop", "LINKX", "TAGCN", "GATv2", "SGC"]
-Datasets_need_to_be_undirected = ["pokec", "genius", "penn94", "twitch-gamers"]
->>>>>>> 9273e1be
-
-
-def generate_model(args, g, in_feats, n_classes, **model_cfg):
-    """Generate required model."""
-    # create models
-    if args.model == "GCN":
-        model = GCN(g=g,
-                    in_feats=in_feats,
-                    n_hidden=model_cfg["num_hidden"],
-                    n_classes=n_classes,
-                    n_layers=model_cfg["num_layers"],
-                    activation=F.relu,
-                    dropout=model_cfg["dropout"])
-    elif args.model == "GAT":
-        heads = ([model_cfg["num_heads"]] * (model_cfg["num_layers"]))\
-            + [model_cfg["num_out_heads"]]
-        model = GAT(g,
-                    model_cfg["num_layers"],
-                    in_feats,
-                    model_cfg["num_hidden"],
-                    n_classes,
-                    heads,
-                    F.elu,
-                    model_cfg["dropout"],
-                    model_cfg["dropout"],
-                    model_cfg["negative_slope"],
-                    model_cfg["residual"])
-    elif args.model == "MoNet":
-        model = MoNet(g,
-                      in_feats,
-                      model_cfg["num_hidden"],
-                      n_classes,
-                      model_cfg["num_layers"],
-                      model_cfg["pseudo_dim"],
-                      model_cfg["num_kernels"],
-                      model_cfg["dropout"])
-    elif args.model == "GraphSAGE":
-        model = GraphSAGE(g,
-                          in_feats,
-                          model_cfg["num_hidden"],
-                          n_classes,
-                          model_cfg["num_layers"],
-                          F.relu,
-                          model_cfg["dropout"],
-                          model_cfg["aggregator_type"])
-    elif args.model == "MLP":
-        model = MLP(in_feats,
-                    model_cfg["num_hidden"],
-                    n_classes,
-                    model_cfg["num_layers"],
-                    F.relu,
-                    model_cfg["dropout"])
-    elif args.model == "GCN_minibatch":
-        model = GCNminibatch(in_feats,
-                             model_cfg["num_hidden"],
-                             n_classes,
-                             model_cfg["num_layers"],
-                             F.relu,
-                             model_cfg["dropout"])
-    elif args.model == "GraphSAGE_minibatch":
-        model = GraphSAGEminibatch(in_feats,
-                                   model_cfg["num_hidden"],
-                                   n_classes,
-                                   model_cfg["num_layers"],
-                                   F.relu,
-                                   model_cfg["dropout"],
-                                   model_cfg["aggregator_type"])
-    elif args.model == "MixHop":
-        model = MixHop(g,
-                       in_dim=in_feats,
-                       hid_dim=model_cfg["num_hidden"],
-                       out_dim=n_classes,
-                       p=model_cfg["p"],
-                       num_layers=model_cfg["num_layers"],
-                       input_dropout=model_cfg["dropout"],
-                       layer_dropout=model_cfg["layer_dropout"],
-                       batchnorm=model_cfg["batchnorm"])
-    elif args.model == "LINKX":
-        model = LINKX(g=g,
-                      in_channels=in_feats,
-                      num_nodes=g.ndata["NodeFeature"].shape[0],
-                      hidden_channels=model_cfg["num_hidden"],
-                      out_channels=n_classes,
-                      num_layers=model_cfg["num_layers"],
-                      dropout=model_cfg["dropout"],
-                      inner_activation=model_cfg["inner_activation"],
-                      inner_dropout=model_cfg["inner_dropout"],
-                      init_layers_A=model_cfg["init_layers_A"],
-                      init_layers_X=model_cfg["init_layers_X"])
-<<<<<<< HEAD
-    elif args.model == "APPNP":
-        model = APPNP(g=g,
-                      in_feats=in_feats,
-                      hiddens=model_cfg["hidden_sizes"],
-                      n_classes=n_classes,
-                      activation=F.relu,
-                      feat_drop=model_cfg["in_drop"],
-                      edge_drop=model_cfg["edge_drop"],
-                      alpha=model_cfg["alpha"],
-                      k=model_cfg["k"])
-    elif args.model == "GCNII":
-        model = GCNII(g=g,
-                      in_size=in_feats,
-                      out_size=n_classes,
-                      hidden_size=model_cfg["num_hidden"],
-                      n_layers=model_cfg["num_layers"],
-                      lambda_=model_cfg["lambda_"],
-                      alpha=model_cfg["alpha"],
-                      dropout=model_cfg["dropout"])
-=======
-    elif args.model == "TAGCN":
-        model = TAGCN(g,
-                      in_feats,
-                      model_cfg["num_hidden"],
-                      n_classes,
-                      model_cfg["num_layers"],
-                      model_cfg["k"],
-                      F.relu,
-                      model_cfg["dropout"]
-                      )
-    elif args.model == "GATv2":
-        heads = ([model_cfg["num_heads"]] * (model_cfg["num_layers"])
-                 ) + [model_cfg["num_out_heads"]]
-        model = GATv2(
-            g=g,
-            num_layers=model_cfg["num_layers"],
-            in_dim=in_feats,
-            num_hidden=model_cfg["num_hidden"],
-            num_classes=n_classes,
-            heads=heads,
-            activation=F.relu,
-            feat_drop=model_cfg["feat_drop"],
-            attn_drop=model_cfg["attn_drop"],
-            negative_slope=model_cfg["negative_slope"],
-            residual=model_cfg["residual"]
-        )
-    elif args.model == "SGC":
-        model = SGC(
-            g=g,
-            in_feats=in_feats,
-            n_classes=n_classes,
-            k=model_cfg["k"]
-        )
->>>>>>> 9273e1be
-    try:
-        model
-    except UnboundLocalError as exc:
-        raise NameError(f"model {args.model} is not supported yet.") from exc
-    else:
-        return model
-
-
-def parse_args():
-    """Parse the command line arguments."""
-    parser = argparse.ArgumentParser(description="train for node\
-                                                  classification")
-    parser.add_argument("--model-cfg", type=str,
-                        default="configs/model_default.yaml",
-                        help="The model configuration file path.")
-    parser.add_argument("--train-cfg", type=str,
-                        default="configs/train_default.yaml",
-                        help="The training configuration file path.")
-    parser.add_argument("--model", type=str, default="GCN",
-                        help="model to be used. GCN, GAT, MoNet,\
-                              GraphSAGE, MLP, LINKX, MixHop for now")
-    parser.add_argument("--dataset", type=str, default="cora",
-                        help="dataset to be trained")
-    parser.add_argument("--task", type=str,
-                        default="NodeClassification",
-                        help="task name. NodeClassification,\
-                        GraphClassification, LinkPrediction,\
-                        TimeDependentLinkPrediction,\
-                        KGRelationPrediction, NodeRegression.\
-                        KGEntityPrediction, GraphRegression,\
-                        for now")
-    parser.add_argument("--task-id", type=int, default=1,
-                        help="task id, starting from 1")
-    parser.add_argument("--gpu", type=int, default=-1,
-                        help="which GPU to use. Set -1 to use CP U.")
-    parser.add_argument("--verbose", type=bool, default=False,
-                        help="whether to print verbosely")
-    return parser.parse_args()
-
-
-def load_config_file(path):
-    """Load yaml files."""
-    with open(path, "r", encoding="utf-8") as stream:
-        try:
-            parsed_yaml = yaml.full_load(stream)
-            print(parsed_yaml)
-            return parsed_yaml
-        except yaml.YAMLError as exc:
-            print(exc)
-
-
-def check_multiple_split(dataset):
-    """Check whether the dataset has multiple splits."""
-    dataset_directory = os.path.dirname(os.path.dirname(os.getcwd())) \
-        + "/datasets/" + dataset
-    for file in os.listdir(dataset_directory):
-        if fnmatch.fnmatch(file, "task*.json"):
-            with open(dataset_directory + "/" + file,  encoding="utf-8") as f:
-                task_dict = json.load(f)
-                if "num_splits" in task_dict and task_dict["num_splits"] > 1:
-                    return 1
-                else:
-                    return 0
-
-
-class EarlyStopping:
-    """Do early stopping."""
-
-    def __init__(self, ckpt_name, early_stop, patience=50):
-        """Init early stopping."""
-        self.patience = patience
-        self.counter = 0
-        self.best_score = None
-        self.early_stop = False
-        self.early_stop_flag = early_stop
-        self.dir_name = "checkpoints/"
-        if ~os.path.isdir(self.dir_name):
-            os.makedirs(self.dir_name, exist_ok=True)
-        ckpt_name = ckpt_name.replace("/", "_")
-        ckpt_name = os.path.splitext(ckpt_name)[0]
-        self.ckpt_dir = self.dir_name + ckpt_name + "_checkpoint.pt"
-
-    def step(self, acc, model):
-        """Step early stopping."""
-        score = acc
-        if self.best_score is None:
-            self.best_score = score
-            self.save_checkpoint(model)
-        elif score < self.best_score:
-            if self.early_stop_flag:
-                self.counter += 1
-                print(f"EarlyStopping counter: {self.counter}\
-                        out of {self.patience}")
-                if self.counter >= self.patience:
-                    self.early_stop = True
-        else:
-            self.best_score = score
-            self.save_checkpoint(model)
-            self.counter = 0
-        return self.early_stop
-
-    def save_checkpoint(self, model):
-        """Save model when validation loss decrease."""
-        torch.save(model.state_dict(), self.ckpt_dir)
-
-
-def makedirs_rm_exist(dir_name):
-    """Make a directory, remove any existing data."""
-    if os.path.isdir(dir_name):
-        shutil.rmtree(dir_name)
-    os.makedirs(dir_name, exist_ok=True)
-
-
-def set_seed(seed):
-    """Set random seed."""
-    random.seed(seed)
-    np.random.seed(seed)
-    torch.manual_seed(seed)
-    if torch.cuda.is_available():
-        torch.cuda.manual_seed(seed)
-
-
-def eval_rocauc(y_pred, y_true):
-    """Evalution function for ROC."""
-    rocauc_list = []
-    y_true = y_true.detach().cpu().numpy()
-    if len(y_true.shape) > 1:
-        if y_true.shape[1] == 1:
-            # use the predicted class for single-class classification
-            y_pred = F.softmax(
-                y_pred, dim=-1)[:, 1].unsqueeze(1).cpu().numpy()
-        else:
-            y_pred = y_pred.detach().cpu().numpy()
-
-        for i in range(y_true.shape[1]):
-            # AUC is only defined when there is at least one positive data.
-            if np.sum(y_true[:, i] == 1) > 0 and np.sum(y_true[:, i] == 0) > 0:
-                is_labeled = y_true[:, i] == y_true[:, i]
-                score = roc_auc_score(y_true[is_labeled, i],
-                                      y_pred[is_labeled, i])
-
-                rocauc_list.append(score)
-    else:
-        y_pred = y_pred.detach().cpu().numpy()
-        is_labeled = ~torch.isnan(torch.tensor(y_true))
-        score = roc_auc_score(y_true[is_labeled], y_pred[is_labeled, 1])
-        rocauc_list.append(score)
-
-    if len(rocauc_list) == 0:
-        raise RuntimeError(
-            "No positively labeled data available. Cannot compute ROC-AUC.")
-
-    return sum(rocauc_list)/len(rocauc_list)
-
-
-def check_binary_classification(dataset):
-    """Check whether the dataset has multiple splits."""
-    dataset_directory = os.path.dirname(os.path.dirname(os.getcwd())) \
-        + "/datasets/" + dataset
-    for file in os.listdir(dataset_directory):
-        if fnmatch.fnmatch(file, "task*.json"):
-            with open(dataset_directory + "/" + file,  encoding="utf-8") as f:
-                task_dict = json.load(f)
-                if "num_classes" in task_dict and\
-                   task_dict["num_classes"] == 2:
-                    return 1
-                else:
-                    return 0
-
-
-def get_label_number(labels):
-    """Return the label number of dataset."""
-    if len(labels.shape) > 1:
-        return labels.shape[1]
-    else:
-        return 1
+"""
+Utility functions.
+
+References:
+https://github.com/pyg-team/pytorch_geometric/blob/
+575611f4f5e2209c7923dba977a1eebc207bd2e2/torch_geometric/
+graphgym/cmd_args.py
+https://github.com/dmlc/dgl/blob/a107993f106cecb1c375f7a6ae41088d04f29e29/
+examples/pytorch/caregnn/utils.py
+https://github.com/CUAI/Non-Homophily-Large-Scale/blob/master/data_utils.py
+"""
+import argparse
+import yaml
+import os
+import fnmatch
+import json
+import random
+import shutil
+import torch
+import torch.nn.functional as F
+import numpy as np
+from sklearn.metrics import roc_auc_score
+from models.gcn import GCN
+from models.gat import GAT
+from models.monet import MoNet
+from models.graph_sage import GraphSAGE
+from models.mlp import MLP
+from models.gcn_minibatch import GCNminibatch
+from models.graph_sage_minibatch import GraphSAGEminibatch
+from models.mixhop import MixHop
+from models.linkx import LINKX
+from models.tagcn import TAGCN
+from models.gatv2 import GATv2
+from models.sgc import SGC
+from models.appnp import APPNP
+from models.gcn2 import GCNII
+
+Models_need_to_be_densed = ["GCN", "GraphSAGE", "GAT", "MixHop", "LINKX", 
+                            "TAGCN", "GATv2", "SGC", "APPNP", "GCNII"]
+Datasets_need_to_be_undirected = ["pokec", "genius", "penn94", "twitch-gamers"]
+
+
+
+def generate_model(args, g, in_feats, n_classes, **model_cfg):
+    """Generate required model."""
+    # create models
+    if args.model == "GCN":
+        model = GCN(g=g,
+                    in_feats=in_feats,
+                    n_hidden=model_cfg["num_hidden"],
+                    n_classes=n_classes,
+                    n_layers=model_cfg["num_layers"],
+                    activation=F.relu,
+                    dropout=model_cfg["dropout"])
+    elif args.model == "GAT":
+        heads = ([model_cfg["num_heads"]] * (model_cfg["num_layers"]))\
+            + [model_cfg["num_out_heads"]]
+        model = GAT(g,
+                    model_cfg["num_layers"],
+                    in_feats,
+                    model_cfg["num_hidden"],
+                    n_classes,
+                    heads,
+                    F.elu,
+                    model_cfg["dropout"],
+                    model_cfg["dropout"],
+                    model_cfg["negative_slope"],
+                    model_cfg["residual"])
+    elif args.model == "MoNet":
+        model = MoNet(g,
+                      in_feats,
+                      model_cfg["num_hidden"],
+                      n_classes,
+                      model_cfg["num_layers"],
+                      model_cfg["pseudo_dim"],
+                      model_cfg["num_kernels"],
+                      model_cfg["dropout"])
+    elif args.model == "GraphSAGE":
+        model = GraphSAGE(g,
+                          in_feats,
+                          model_cfg["num_hidden"],
+                          n_classes,
+                          model_cfg["num_layers"],
+                          F.relu,
+                          model_cfg["dropout"],
+                          model_cfg["aggregator_type"])
+    elif args.model == "MLP":
+        model = MLP(in_feats,
+                    model_cfg["num_hidden"],
+                    n_classes,
+                    model_cfg["num_layers"],
+                    F.relu,
+                    model_cfg["dropout"])
+    elif args.model == "GCN_minibatch":
+        model = GCNminibatch(in_feats,
+                             model_cfg["num_hidden"],
+                             n_classes,
+                             model_cfg["num_layers"],
+                             F.relu,
+                             model_cfg["dropout"])
+    elif args.model == "GraphSAGE_minibatch":
+        model = GraphSAGEminibatch(in_feats,
+                                   model_cfg["num_hidden"],
+                                   n_classes,
+                                   model_cfg["num_layers"],
+                                   F.relu,
+                                   model_cfg["dropout"],
+                                   model_cfg["aggregator_type"])
+    elif args.model == "MixHop":
+        model = MixHop(g,
+                       in_dim=in_feats,
+                       hid_dim=model_cfg["num_hidden"],
+                       out_dim=n_classes,
+                       p=model_cfg["p"],
+                       num_layers=model_cfg["num_layers"],
+                       input_dropout=model_cfg["dropout"],
+                       layer_dropout=model_cfg["layer_dropout"],
+                       batchnorm=model_cfg["batchnorm"])
+    elif args.model == "LINKX":
+        model = LINKX(g=g,
+                      in_channels=in_feats,
+                      num_nodes=g.ndata["NodeFeature"].shape[0],
+                      hidden_channels=model_cfg["num_hidden"],
+                      out_channels=n_classes,
+                      num_layers=model_cfg["num_layers"],
+                      dropout=model_cfg["dropout"],
+                      inner_activation=model_cfg["inner_activation"],
+                      inner_dropout=model_cfg["inner_dropout"],
+                      init_layers_A=model_cfg["init_layers_A"],
+                      init_layers_X=model_cfg["init_layers_X"])
+    elif args.model == "TAGCN":
+        model = TAGCN(g,
+                      in_feats,
+                      model_cfg["num_hidden"],
+                      n_classes,
+                      model_cfg["num_layers"],
+                      model_cfg["k"],
+                      F.relu,
+                      model_cfg["dropout"]
+                      )
+    elif args.model == "GATv2":
+        heads = ([model_cfg["num_heads"]] * (model_cfg["num_layers"])
+                 ) + [model_cfg["num_out_heads"]]
+        model = GATv2(
+            g=g,
+            num_layers=model_cfg["num_layers"],
+            in_dim=in_feats,
+            num_hidden=model_cfg["num_hidden"],
+            num_classes=n_classes,
+            heads=heads,
+            activation=F.relu,
+            feat_drop=model_cfg["feat_drop"],
+            attn_drop=model_cfg["attn_drop"],
+            negative_slope=model_cfg["negative_slope"],
+            residual=model_cfg["residual"]
+        )
+    elif args.model == "SGC":
+        model = SGC(
+            g=g,
+            in_feats=in_feats,
+            n_classes=n_classes,
+            k=model_cfg["k"]
+        )
+    elif args.model == "APPNP":
+        model = APPNP(g=g,
+                      in_feats=in_feats,
+                      hiddens=model_cfg["hidden_sizes"],
+                      n_classes=n_classes,
+                      activation=F.relu,
+                      feat_drop=model_cfg["in_drop"],
+                      edge_drop=model_cfg["edge_drop"],
+                      alpha=model_cfg["alpha"],
+                      k=model_cfg["k"])
+    elif args.model == "GCNII":
+        model = GCNII(g=g,
+                      in_size=in_feats,
+                      out_size=n_classes,
+                      hidden_size=model_cfg["num_hidden"],
+                      n_layers=model_cfg["num_layers"],
+                      lambda_=model_cfg["lambda_"],
+                      alpha=model_cfg["alpha"],
+                      dropout=model_cfg["dropout"])
+    try:
+        model
+    except UnboundLocalError as exc:
+        raise NameError(f"model {args.model} is not supported yet.") from exc
+    else:
+        return model
+
+
+def parse_args():
+    """Parse the command line arguments."""
+    parser = argparse.ArgumentParser(description="train for node\
+                                                  classification")
+    parser.add_argument("--model-cfg", type=str,
+                        default="configs/model_default.yaml",
+                        help="The model configuration file path.")
+    parser.add_argument("--train-cfg", type=str,
+                        default="configs/train_default.yaml",
+                        help="The training configuration file path.")
+    parser.add_argument("--model", type=str, default="GCN",
+                        help="model to be used. GCN, GAT, MoNet,\
+                              GraphSAGE, MLP, LINKX, MixHop for now")
+    parser.add_argument("--dataset", type=str, default="cora",
+                        help="dataset to be trained")
+    parser.add_argument("--task", type=str,
+                        default="NodeClassification",
+                        help="task name. NodeClassification,\
+                        GraphClassification, LinkPrediction,\
+                        TimeDependentLinkPrediction,\
+                        KGRelationPrediction, NodeRegression.\
+                        KGEntityPrediction, GraphRegression,\
+                        for now")
+    parser.add_argument("--task-id", type=int, default=1,
+                        help="task id, starting from 1")
+    parser.add_argument("--gpu", type=int, default=-1,
+                        help="which GPU to use. Set -1 to use CP U.")
+    parser.add_argument("--verbose", type=bool, default=False,
+                        help="whether to print verbosely")
+    return parser.parse_args()
+
+
+def load_config_file(path):
+    """Load yaml files."""
+    with open(path, "r", encoding="utf-8") as stream:
+        try:
+            parsed_yaml = yaml.full_load(stream)
+            print(parsed_yaml)
+            return parsed_yaml
+        except yaml.YAMLError as exc:
+            print(exc)
+
+
+def check_multiple_split(dataset):
+    """Check whether the dataset has multiple splits."""
+    dataset_directory = os.path.dirname(os.path.dirname(os.getcwd())) \
+        + "/datasets/" + dataset
+    for file in os.listdir(dataset_directory):
+        if fnmatch.fnmatch(file, "task*.json"):
+            with open(dataset_directory + "/" + file,  encoding="utf-8") as f:
+                task_dict = json.load(f)
+                if "num_splits" in task_dict and task_dict["num_splits"] > 1:
+                    return 1
+                else:
+                    return 0
+
+
+class EarlyStopping:
+    """Do early stopping."""
+
+    def __init__(self, ckpt_name, early_stop, patience=50):
+        """Init early stopping."""
+        self.patience = patience
+        self.counter = 0
+        self.best_score = None
+        self.early_stop = False
+        self.early_stop_flag = early_stop
+        self.dir_name = "checkpoints/"
+        if ~os.path.isdir(self.dir_name):
+            os.makedirs(self.dir_name, exist_ok=True)
+        ckpt_name = ckpt_name.replace("/", "_")
+        ckpt_name = os.path.splitext(ckpt_name)[0]
+        self.ckpt_dir = self.dir_name + ckpt_name + "_checkpoint.pt"
+
+    def step(self, acc, model):
+        """Step early stopping."""
+        score = acc
+        if self.best_score is None:
+            self.best_score = score
+            self.save_checkpoint(model)
+        elif score < self.best_score:
+            if self.early_stop_flag:
+                self.counter += 1
+                print(f"EarlyStopping counter: {self.counter}\
+                        out of {self.patience}")
+                if self.counter >= self.patience:
+                    self.early_stop = True
+        else:
+            self.best_score = score
+            self.save_checkpoint(model)
+            self.counter = 0
+        return self.early_stop
+
+    def save_checkpoint(self, model):
+        """Save model when validation loss decrease."""
+        torch.save(model.state_dict(), self.ckpt_dir)
+
+
+def makedirs_rm_exist(dir_name):
+    """Make a directory, remove any existing data."""
+    if os.path.isdir(dir_name):
+        shutil.rmtree(dir_name)
+    os.makedirs(dir_name, exist_ok=True)
+
+
+def set_seed(seed):
+    """Set random seed."""
+    random.seed(seed)
+    np.random.seed(seed)
+    torch.manual_seed(seed)
+    if torch.cuda.is_available():
+        torch.cuda.manual_seed(seed)
+
+
+def eval_rocauc(y_pred, y_true):
+    """Evalution function for ROC."""
+    rocauc_list = []
+    y_true = y_true.detach().cpu().numpy()
+    if len(y_true.shape) > 1:
+        if y_true.shape[1] == 1:
+            # use the predicted class for single-class classification
+            y_pred = F.softmax(
+                y_pred, dim=-1)[:, 1].unsqueeze(1).cpu().numpy()
+        else:
+            y_pred = y_pred.detach().cpu().numpy()
+
+        for i in range(y_true.shape[1]):
+            # AUC is only defined when there is at least one positive data.
+            if np.sum(y_true[:, i] == 1) > 0 and np.sum(y_true[:, i] == 0) > 0:
+                is_labeled = y_true[:, i] == y_true[:, i]
+                score = roc_auc_score(y_true[is_labeled, i],
+                                      y_pred[is_labeled, i])
+
+                rocauc_list.append(score)
+    else:
+        y_pred = y_pred.detach().cpu().numpy()
+        is_labeled = ~torch.isnan(torch.tensor(y_true))
+        score = roc_auc_score(y_true[is_labeled], y_pred[is_labeled, 1])
+        rocauc_list.append(score)
+
+    if len(rocauc_list) == 0:
+        raise RuntimeError(
+            "No positively labeled data available. Cannot compute ROC-AUC.")
+
+    return sum(rocauc_list)/len(rocauc_list)
+
+
+def check_binary_classification(dataset):
+    """Check whether the dataset has multiple splits."""
+    dataset_directory = os.path.dirname(os.path.dirname(os.getcwd())) \
+        + "/datasets/" + dataset
+    for file in os.listdir(dataset_directory):
+        if fnmatch.fnmatch(file, "task*.json"):
+            with open(dataset_directory + "/" + file,  encoding="utf-8") as f:
+                task_dict = json.load(f)
+                if "num_classes" in task_dict and\
+                   task_dict["num_classes"] == 2:
+                    return 1
+                else:
+                    return 0
+
+
+def get_label_number(labels):
+    """Return the label number of dataset."""
+    if len(labels.shape) > 1:
+        return labels.shape[1]
+    else:
+        return 1