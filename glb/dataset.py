"""Dataset for GLB."""
from typing import Iterable
import numpy as np

import torch
from dgl.data import DGLDataset

<<<<<<< HEAD
from glb.task import (GLBTask, GraphClassificationTask, GraphRegressionTask,
                      LinkPredictionTask, NodeClassificationTask,
                      NodeRegressionTask)
from glb.graph import GLBGraph


class NodeDataset(DGLDataset):
    """Node level dataset."""

    def __init__(self, graph: GLBGraph, task: GLBTask):
        """Initialize a NodeDataset with a graph and a task.

        Args:
            graph (GLBGraph): A GLB graph.
            task (GLBTask): Node level GLB task config.
        """
        self._g = graph
        self.features = task.features
        self.target = task.target
        self.num_folds = task.num_folds
        self.task = task
        super().__init__(name=task.description, force_reload=True)

    def process(self):
        """Add train, val, and test masks to graph."""
        for dataset_, indices_list_ in self.task.split.items():
            mask_list = []
            for fold in range(self.num_folds):
                if self.num_folds == 1:
                    indices_ = indices_list_
                else:
                    indices_ = indices_list_[fold]

                assert not indices_.is_sparse
                indices_ = indices_.to(self._g.device)
                indices_ = torch.squeeze(indices_)
                assert indices_.dim() == 1
                if len(indices_) < self._g.num_nodes():  # index tensor
                    mask = torch.zeros(self._g.num_nodes(),
                                       device=self._g.device)
                    mask[indices_] = 1
                else:
                    mask = indices_
                mask_list.append(mask)
            if self.num_folds == 1:
                mask = mask_list[0]
=======
from glb.task import (GraphClassificationTask, LinkPredictionTask,
                      NodeClassificationTask)


def node_classification_dataset_factory(graph: DGLGraph,
                                        task: NodeClassificationTask):
    """Initialize and return a NodeClassification Dataset."""
    assert isinstance(graph, DGLGraph)

    class NodeClassificationDataset(DGLDataset):
        """Node classification dataset."""

        def __init__(self):
            """Node classification dataset."""
            self._g = None
            self.features = task.features
            self.target = task.target
            self._num_labels = task.num_classes
            self.num_splits = task.num_splits
            super().__init__(name=task.description, force_reload=True)

        def process(self):
            """Add train, val, and test masks to graph."""
            self._g = graph
            for dataset_, indices_list_ in task.split.items():
                mask_list = []
                for fold in range(self.num_splits):
                    if self.num_splits == 1:
                        indices_ = indices_list_
                    else:
                        indices_ = indices_list_[fold]

                    assert not indices_.is_sparse
                    indices_ = indices_.to(self._g.device)
                    indices_ = torch.squeeze(indices_)
                    assert indices_.dim() == 1
                    if len(indices_) < self._g.num_nodes():  # index tensor
                        mask = torch.zeros(self._g.num_nodes(),
                                           device=self._g.device)
                        mask[indices_] = 1
                    else:
                        mask = indices_
                    mask_list.append(mask)
                if self.num_splits == 1:
                    mask = mask_list[0]
                else:
                    mask = torch.stack(mask_list, dim=1)
                self._g.ndata[dataset_.replace("set", "mask")] = mask.bool()

        def __getitem__(self, idx):
            assert idx == 0, "This dataset has only one graph"
            return self._g

        def __len__(self):
            return 1

        @property
        def num_labels(self):
            return self._num_labels

    return NodeClassificationDataset()


def graph_classification_dataset_factory(graphs: Iterable[DGLGraph],
                                         task: GraphClassificationTask):
    """Initialize and return split GraphClassification Dataset."""
    assert isinstance(graphs, Iterable)

    entries = task.target.split("/")
    assert len(entries) == 2
    assert entries[0] == "Graph"
    label_name = entries[1]

    class GraphClassificationDataset(DGLDataset):
        """Graph Classification Dataset."""

        def __init__(self, split="train_set"):
            self.graphs = None
            self.features = task.features
            self.target = task.target
            self._num_labels = task.num_classes
            self.split = split

            if task.num_splits > 1:
                raise NotImplementedError(
                    "GraphClassificationDataset does not support multi-split.")

            super().__init__(name=task.description, force_reload=True)

        def process(self):
            """Add train, val, and test masks to graph."""
            self.graphs = graphs
            device = graphs[0].device
            indices = task.split[self.split]
            assert not indices.is_sparse
            if isinstance(indices, np.ndarray):
                indices = torch.from_numpy(indices).to(device)
            else:
                indices = indices.to(device)
            indices = torch.squeeze(indices)
            assert indices.dim() == 1
            if len(indices) < len(self.graphs):  # index tensor
                mask = torch.zeros(len(self.graphs))
                mask[indices] = 1
>>>>>>> 640f3623
            else:
                mask = torch.stack(mask_list, dim=1)
            self._g.ndata[dataset_.replace("set", "mask")] = mask.bool()

    def __getitem__(self, idx):
        assert idx == 0, "This dataset has only one graph"
        return self._g

    def __len__(self):
        return 1


class NodeClassificationDataset(NodeDataset):
    """Node classification dataset."""
    def __init__(self, graph: GLBGraph, task: NodeClassificationTask):
        """Initialize a node classification dataset with a graph and a task.

        Args:
            graph (GLBGraph): A GLB graph
            task (NodeClassificationTask): Node classification task config.
        """
        super().__init__(graph, task)
        self.num_labels = task.num_classes


class NodeRegressionDataset(NodeDataset):
    """Node regression dataset."""
    def __init__(self, graph: GLBGraph, task: NodeRegressionTask):
        """Initialize a node regression dataset with a graph and a task.

        Args:
            graph (GLBGraph): A GLB graph
            task (NodeRegressionTask): Node regression task config.
        """
        super().__init__(graph, task)


def node_dataset_factory(graph: GLBGraph, task: GLBTask):
    """Initialize and return a NodeDataset.
    Args:
        graph (GLBGraph): A GLB Graph
        task (GLBTask): GLB task config

    Raises:
        TypeError: Unknown task type

    Returns:
        NodeDataset: Node level dataset
    """
    assert isinstance(graph, GLBGraph)
    if isinstance(task, NodeRegressionTask):
        return NodeRegressionDataset(graph, task)
    elif isinstance(task, NodeClassificationTask):
        return NodeClassificationDataset(graph, task)
    else:
        raise TypeError(f"Unknown task type {type(task)}")


class GraphDataset(DGLDataset):
    """Graph Dataset."""

    def __init__(self,
                 graphs: Iterable[GLBGraph],
                 task: GLBTask,
                 split="train_set"):
        """Initialize a graph level dataset.

        Args:
            graphs (Iterable[GLBGraph]): A list of GLB graphs
            task (GLBTask): GLB task config
            split (str, optional): One of "train_set", "test_set", and
                "val_set". Defaults to "train_set".

        Raises:
            NotImplementedError: GraphDataset does not support multi-split.
        """
        self.graphs = graphs
        self.features = task.features
        self.target = task.target
        self.split = split
        self.label_name = None
        self.task = task

        if task.num_folds > 1:
            raise NotImplementedError(
                "GraphDataset does not support multi-split.")

        super().__init__(name=task.description, force_reload=True)

    def process(self):
        """Add train, val, and test masks to graph."""
        entries = self.task.target.split("/")
        assert len(entries) == 2
        assert entries[0] == "Graph"
        self.label_name = entries[1]

        device = self.graphs[0].device
        indices = self.task.split[self.split]
        assert not indices.is_sparse
        if isinstance(indices, np.ndarray):
            indices = torch.from_numpy(indices).to(device)
        else:
            indices = indices.to(device)
        indices = torch.squeeze(indices)
        assert indices.dim() == 1
        if len(indices) < len(self.graphs):  # index tensor
            mask = torch.zeros(len(self.graphs))
            mask[indices] = 1
        else:
            mask = indices

        graphs_in_split = []
        for is_in_split, g in zip(mask, self.graphs):
            if is_in_split:
                graphs_in_split.append(g)

        self.graphs = graphs_in_split

    def __getitem__(self, idx):
        return self.graphs[idx], getattr(self.graphs[idx], self.label_name)

    def __len__(self):
        return len(self.graphs)


class GraphClassificationDataset(GraphDataset):
    """Graph classification dataset."""
    def __init__(self,
                 graphs: Iterable[GLBGraph],
                 task: GraphClassificationTask,
                 split="train_set"):
        super().__init__(graphs, task, split)
        """Initialize a graph classification dataset."""
        self.num_labels = task.num_classes


class GraphRegressionDataset(GraphDataset):
    """Graph regression dataset."""
    def __init__(self,
                 graphs: Iterable[GLBGraph],
                 task: GraphRegressionTask,
                 split="train_set"):
        """Initialize a graph regression dataset."""
        super().__init__(graphs, task, split)


def graph_classification_dataset_factory(graphs: Iterable[GLBGraph],
                                         task: GLBTask):
    """Initialize and return split GraphDataset.

    Args:
        graphs (Iterable[GLBGraph]): A list of GLB graphs.
        task (GLBTask): GLB task config

    Raises:
        TypeError: Unknown task type.

    Returns:
        GraphDataset: Graph level dataset.
    """
    assert isinstance(graphs, Iterable)

    datasets = []
    for split in task.split:
        if isinstance(task, GraphClassificationTask):
            datasets.append(
                GraphClassificationDataset(graphs, task, split=split))
        elif isinstance(task, GraphRegressionTask):
            datasets.append(GraphRegressionDataset(graphs, task, split=split))
        else:
            raise TypeError(f"Unknown task type {type(task)}.")

    return datasets


def link_prediction_dataset_factory(graph: GLBGraph, task: LinkPredictionTask):
    """Initialize and return a LinkPrediction Dataset."""
    assert isinstance(graph, GLBGraph)

    class LinkPredictionDataset(DGLDataset):
        """Link Prediction dataset."""

        def __init__(self):
            self._g = None
            self.features = task.features
            self.target = task.target
            self.sample_runtime = task.sample_runtime
            super().__init__(name=task.description, force_reload=True)

        def process(self):
            self._g = graph
            if task.type == "TimeDependentLinkPrediction":
                # load train, val, test edges
                time_entries = task.time.split("/")
                assert len(time_entries) == 2
                assert time_entries[0] == "Edge"
                time_attr = time_entries[-1]
                etime = self._g.edata[time_attr]  # tensor / dict of tensor
                for split in ["train", "valid", "test"]:
                    window = task.time_window[f"{split}_time_window"]
                    if isinstance(etime, dict):
                        self._g.edata[f"{split}_mask"] = {
                            k: torch.logical_and(v >= window[0], v < window[1])
                            for k, v in etime.items()
                        }
                    else:
                        self._g.edata[f"{split}_mask"] = torch.logical_and(
                            etime >= window[0], etime < window[1])
            else:
                raise NotImplementedError

        def get_idx_split(self):
            split_dict = {}
            for split in ["train", "valid", "test"]:
                split_dict[split] = torch.masked_select(
                    torch.arange(self._g.num_edges()),
                    self._g.edata[f"{split}_mask"])
            return split_dict

    return LinkPredictionDataset()<|MERGE_RESOLUTION|>--- conflicted
+++ resolved
@@ -5,7 +5,6 @@
 import torch
 from dgl.data import DGLDataset
 
-<<<<<<< HEAD
 from glb.task import (GLBTask, GraphClassificationTask, GraphRegressionTask,
                       LinkPredictionTask, NodeClassificationTask,
                       NodeRegressionTask)
@@ -25,7 +24,7 @@
         self._g = graph
         self.features = task.features
         self.target = task.target
-        self.num_folds = task.num_folds
+        self.num_splits = task.num_splits
         self.task = task
         super().__init__(name=task.description, force_reload=True)
 
@@ -33,8 +32,8 @@
         """Add train, val, and test masks to graph."""
         for dataset_, indices_list_ in self.task.split.items():
             mask_list = []
-            for fold in range(self.num_folds):
-                if self.num_folds == 1:
+            for fold in range(self.num_splits):
+                if self.num_splits == 1:
                     indices_ = indices_list_
                 else:
                     indices_ = indices_list_[fold]
@@ -50,114 +49,8 @@
                 else:
                     mask = indices_
                 mask_list.append(mask)
-            if self.num_folds == 1:
+            if self.num_splits == 1:
                 mask = mask_list[0]
-=======
-from glb.task import (GraphClassificationTask, LinkPredictionTask,
-                      NodeClassificationTask)
-
-
-def node_classification_dataset_factory(graph: DGLGraph,
-                                        task: NodeClassificationTask):
-    """Initialize and return a NodeClassification Dataset."""
-    assert isinstance(graph, DGLGraph)
-
-    class NodeClassificationDataset(DGLDataset):
-        """Node classification dataset."""
-
-        def __init__(self):
-            """Node classification dataset."""
-            self._g = None
-            self.features = task.features
-            self.target = task.target
-            self._num_labels = task.num_classes
-            self.num_splits = task.num_splits
-            super().__init__(name=task.description, force_reload=True)
-
-        def process(self):
-            """Add train, val, and test masks to graph."""
-            self._g = graph
-            for dataset_, indices_list_ in task.split.items():
-                mask_list = []
-                for fold in range(self.num_splits):
-                    if self.num_splits == 1:
-                        indices_ = indices_list_
-                    else:
-                        indices_ = indices_list_[fold]
-
-                    assert not indices_.is_sparse
-                    indices_ = indices_.to(self._g.device)
-                    indices_ = torch.squeeze(indices_)
-                    assert indices_.dim() == 1
-                    if len(indices_) < self._g.num_nodes():  # index tensor
-                        mask = torch.zeros(self._g.num_nodes(),
-                                           device=self._g.device)
-                        mask[indices_] = 1
-                    else:
-                        mask = indices_
-                    mask_list.append(mask)
-                if self.num_splits == 1:
-                    mask = mask_list[0]
-                else:
-                    mask = torch.stack(mask_list, dim=1)
-                self._g.ndata[dataset_.replace("set", "mask")] = mask.bool()
-
-        def __getitem__(self, idx):
-            assert idx == 0, "This dataset has only one graph"
-            return self._g
-
-        def __len__(self):
-            return 1
-
-        @property
-        def num_labels(self):
-            return self._num_labels
-
-    return NodeClassificationDataset()
-
-
-def graph_classification_dataset_factory(graphs: Iterable[DGLGraph],
-                                         task: GraphClassificationTask):
-    """Initialize and return split GraphClassification Dataset."""
-    assert isinstance(graphs, Iterable)
-
-    entries = task.target.split("/")
-    assert len(entries) == 2
-    assert entries[0] == "Graph"
-    label_name = entries[1]
-
-    class GraphClassificationDataset(DGLDataset):
-        """Graph Classification Dataset."""
-
-        def __init__(self, split="train_set"):
-            self.graphs = None
-            self.features = task.features
-            self.target = task.target
-            self._num_labels = task.num_classes
-            self.split = split
-
-            if task.num_splits > 1:
-                raise NotImplementedError(
-                    "GraphClassificationDataset does not support multi-split.")
-
-            super().__init__(name=task.description, force_reload=True)
-
-        def process(self):
-            """Add train, val, and test masks to graph."""
-            self.graphs = graphs
-            device = graphs[0].device
-            indices = task.split[self.split]
-            assert not indices.is_sparse
-            if isinstance(indices, np.ndarray):
-                indices = torch.from_numpy(indices).to(device)
-            else:
-                indices = indices.to(device)
-            indices = torch.squeeze(indices)
-            assert indices.dim() == 1
-            if len(indices) < len(self.graphs):  # index tensor
-                mask = torch.zeros(len(self.graphs))
-                mask[indices] = 1
->>>>>>> 640f3623
             else:
                 mask = torch.stack(mask_list, dim=1)
             self._g.ndata[dataset_.replace("set", "mask")] = mask.bool()
@@ -241,7 +134,7 @@
         self.label_name = None
         self.task = task
 
-        if task.num_folds > 1:
+        if task.num_splits > 1:
             raise NotImplementedError(
                 "GraphDataset does not support multi-split.")
 
