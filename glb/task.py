--- conflicted
+++ resolved
@@ -10,11 +10,8 @@
 from glb.utils import file_reader
 
 SUPPORT_TASK_TYPES = [
-    "NodeClassification",
-    "NodeRegression",
-    "GraphClassification",
-    "GraphRegression",
-    "TimeDependentLinkPrediction"
+    "NodeClassification", "NodeRegression", "GraphClassification",
+    "GraphRegression", "TimeDependentLinkPrediction"
 ]
 
 
@@ -87,25 +84,9 @@
     def _load(self, task_dict):
         pass
 
-<<<<<<< HEAD
     def _load_split(self, task_dict):
-        self.num_folds = task_dict.get("num_folds", 1)
-        assert self.num_folds >= 1
-=======
-
-class ClassificationTask(GLBTask):
-    """Classification task."""
-
-    def __init__(self, task_dict, pwd):
-        """Initialize num_classes."""
-        super().__init__(task_dict, pwd)
-        self.num_classes = task_dict["num_classes"]
-        self.target = task_dict["target"]
-
-    def _load(self, task_dict):
         self.num_splits = task_dict.get("num_splits", 1)
         assert self.num_splits >= 1
->>>>>>> 640f3623
 
         if self.random_split:  # use random split; pass loading
             assert self.num_splits == 1
