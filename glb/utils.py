"""Utility functions."""
import json
import os
import subprocess
import warnings

import dgl
import numpy as np
import scipy.sparse as sp
import torch

from glb import ROOT_PATH, WARNING_DENSE_SIZE


def load_data(path: os.PathLike):
    """Load data from given path.

    Supported file format:
    1. .npz
    2. .npy
    """
    _, ext = os.path.splitext(path)
    if ext in (".npz", ".npy"):
        data = np.load(path, allow_pickle=True)
    else:
        raise NotImplementedError(f"{ext} file is currently not supported.")
    return data


def unwrap_array(array):
    """Unwrap the array.

    This method is to deal with the situation where array is loaded from
    sparse matrix by np.load(), which will wrap array to be a numpy.ndarray.
    """
    try:
        if isinstance(array, np.ndarray):
            if array.dtype.kind not in set("buifc"):
                return array.all()
    except TypeError:
        return None
    return array


class KeyedFileReader():
    """File reader for npz files."""

    def __init__(self):
        """File reader for npz files."""
        self._data_buffer = {}

    def get(self, path, key=None, device="cpu"):
        """Return a torch array."""
        if path not in self._data_buffer:
            raw = load_data(path)
            self._data_buffer[path] = raw
        else:
            raw = self._data_buffer[path]

        if key:
            array = raw.get(key, None)
        else:
            array = raw

        if array is None:
            return None

        assert isinstance(array, np.ndarray)

        array = unwrap_array(array)

        if array is None:
            file_key_entry = path + ":" + key if key else path
            warnings.warn(
                f"Skip reading {file_key_entry} because it is non-numeric.")
            return None

        if sp.issparse(array):
            # Keep the array format to be scipy rather than pytorch
            # because we may need row indexing later.
            if array.getformat() in ("coo", "csr"):
                return array
            raise TypeError("Sparse tensor should be COO or CSR type.")
        else:
            return torch.from_numpy(array).to(device=device)


file_reader = KeyedFileReader()


<<<<<<< HEAD
def sparse_to_torch(sparse_array: sp.spmatrix,
                    convert_to_dense=False,
                    device="cpu"):
    """Transform a sparse scipy array to sparse(coo) torch tensor.

    Note - add csr support.
    """
    if convert_to_dense:
=======
def sparse_to_torch(sparse_array: sp.spmatrix, to_dense=False, device="cpu"):
    """Transform a sparse scipy array to sparse(coo) torch tensor."""
    if to_dense:
>>>>>>> 76eb56e7
        array = sparse_array.toarray()
        return torch.from_numpy(array).to(device)

    else:
        sparse_type = sparse_array.getformat()
        shape = sparse_array.shape
        if sparse_type == "coo":
            i = torch.LongTensor(
                np.vstack((sparse_array.row, sparse_array.col)))
            v = torch.FloatTensor(sparse_array.data)

            coo_tensor = torch.sparse_coo_tensor(i,
                                                 v,
                                                 torch.Size(shape),
                                                 device=device)
            return coo_tensor
        elif sparse_type == "csr":
            sparse_array: sp.csr_matrix
            crow_indices = sparse_array.indptr
            col_indices = sparse_array.indices
            values = sparse_array.data
            csr_tensor = torch.sparse_csr_tensor(crow_indices,
                                                 col_indices,
                                                 values,
                                                 size=torch.Size(shape),
                                                 device=device)
            return csr_tensor
        else:
            raise TypeError(f"Unsupported sparse type {sparse_type}")


def dgl_to_glb(graph: dgl.DGLGraph,
               name: str,
               pdir: os.PathLike = None,
               **kwargs):
    """Dump a dgl graph into glb format."""
    metadata = {"data": {"Node": {}, "Edge": {}, "Graph": {}}}
    metadata.update(kwargs)
    npz = f"{name}.npz"
    data = {}
    if graph.is_multigraph:
        raise NotImplementedError
    if graph.is_homogeneous:
        for k, v in graph.ndata.items():
            entry = f"node_{k}"
            data[entry] = v.cpu().numpy()
            metadata["data"]["Node"][entry] = {"file": npz, "key": entry}
        for k, v in graph.edata.items():
            entry = f"edge_{k}"
            data[entry] = v.cpu().numpy()
            metadata["data"]["Edge"][entry] = {"file": npz, "key": entry}

        # Reserved Entries
        entry = "_Edge"
        data[entry] = torch.stack(graph.edges()).T.cpu().numpy()
        metadata["data"]["Edge"]["_Edge"] = {"file": npz, "key": entry}

    else:

        for node_type in graph.ntypes:
            # Save node id
            entry = f"node_{node_type}_id"
            metadata["data"]["Node"][node_type] = {
                "_ID": {
                    "file": npz,
                    "key": entry
                }
            }
            data[entry] = graph.nodes(node_type).cpu().numpy()
            # Save node features
            for k, v in graph.ndata.items():
                if node_type in v:
                    entry = f"node_{node_type}_{k}"
                    data[entry] = v.cpu().numpy()
                    metadata["data"]["Node"][node_type][entry] = {
                        "file": npz,
                        "key": entry
                    }

        edge_id = 0
        for edge_type in graph.etypes:
            # Save edge id
            entry = f"edge_{edge_type}_id"
            metadata["data"]["Edge"][edge_type] = {
                "_ID": {
                    "file": npz,
                    "key": entry
                },
            }
            u, v = graph.edges(etype=edge_type)
            data[entry] = graph.edge_ids(u, v, edge_type) + edge_id
            edge_id += len(u)
            # Save edges
            entry = f"edge_{edge_type}"
            metadata["data"]["Edge"][edge_type]["_Edge"] = {
                "file": npz,
                "key": entry
            }
            data[entry] = torch.stack(graph.edges(edge_type)).T.cpu().numpy()
            # Save edge features
            for k, v in graph.edata.items():
                # FIXME - AssertionError: Current HeteroNodeDataView
                # has multiple node types, can not be iterated.
                if edge_type in v:
                    entry = f"edge_{edge_type}_{k}"
                    data[entry] = v.cpu().numpy()
                    metadata["data"]["Edge"][entry] = {
                        "file": npz,
                        "key": entry
                    }

    entry = "_NodeList"
    data[entry] = np.ones((1, graph.num_nodes()))
    metadata["data"]["Graph"]["_NodeList"] = {"file": npz, "key": entry}

    entry = "_EdgeList"
    data[entry] = np.ones((1, graph.num_edges()))
    metadata["data"]["Graph"]["_EdgeList"] = {"file": npz, "key": entry}

    # Save file
    os.makedirs(pdir)
    npz_path = os.path.join(pdir, npz)
    metadata_path = os.path.join(pdir, "metadata.json")

    np.savez_compressed(npz_path, **data)
    with open(metadata_path, "w", encoding="utf-8") as fp:
        json.dump(metadata, fp)

    raise NotImplementedError


def download_data(dataset: str, verbose=False):
    """Download depenedent data of a configuration (metadata/task) file.

    Args:
        dataset (str): Name of dataset.
        filename (str): Name of configuration file. e.g., `metadata.json`.
        verbose (bool, optional): Defaults to False.
    """
    data_dir = os.path.join(ROOT_PATH, "datasets/", dataset)
    if os.path.isdir(data_dir):
        url_file = os.path.join(data_dir, "urls.json")
    else:
        raise FileNotFoundError(f"cannot find dataset {dataset}.")
    if os.path.exists(url_file):
        with open(url_file, "r", encoding="utf-8") as fp:
            url_dict = json.load(fp)
    else:
        raise FileNotFoundError(f"cannot find url files of {dataset}.")
    for data_file_name, url in url_dict.items():
        data_file_path = os.path.join(data_dir, data_file_name)
        if os.path.exists(data_file_path):
            if verbose:
                print(f"{data_file_path} already exists.")
            continue
        else:
            _download(url, data_file_path, verbose=verbose)


def _download(url, out, verbose=False):
    """Download url to out by running a wget subprocess.

    Note - This function may generate a lot of unhelpful message.
    """
    if verbose:
        subprocess.run(["wget", "-O", out, url], check=True)
    else:
        subprocess.run(["wget", "-q", "-O", out, url], check=True)


def _sparse_to_dense_safe(array: torch.Tensor):
    """Convert a sparse tensor to dense.

    Throw user warning if the dense array size is larger than 1 G.

    Args:
        array (torch.Tensor): Input tensor.

    Returns:
        torch.Tensor: Dense tensor.
    """
    if array.is_sparse:
        array = array.to_dense()
        array_size = array.element_size() * array.nelement()
        if array_size > WARNING_DENSE_SIZE:
            warnings.warn(
                f"Trying to convert a large sparse tensor to a dense tensor. "
                f"The dense tensor occupies {array_size} bytes.")
    return array


def _to_dense(graph: dgl.DGLGraph, feat=None, group=None, is_node=True):
    graph_data = graph.ndata if is_node else graph.edata

    if graph.is_homogeneous:
        if feat:
            graph_data[feat] = _sparse_to_dense_safe(graph_data[feat])
        else:
            for k in graph_data:
                graph_data[k] = _sparse_to_dense_safe(graph_data[k])
    else:
        if feat:
            assert group is not None
            graph.ndata[feat][group] = _sparse_to_dense_safe(
                graph.ndata[feat][group])
        else:
            raise NotImplementedError(
                "Both feat and group should be provided for"
                " heterograph.")

    return graph


def edge_to_dense(graph: dgl.DGLGraph, feat=None, edge_group=None):
    """Convert edge data to dense.

    If both arguments are not provided, edge_to_dense() will try to convert
    all edge features to dense. (This only works for homograph.)

    Args:
        graph (dgl.DGLGraph): graph whose edges will be converted to dense.
        feat (str, optional): feature name. Defaults to None.
        edge_group (str, optional): edge group for heterograph. Defaults to
            None.

    Raises:
        NotImplementedError: If the graph is heterogeneous, feat and
            edge_group cannot be None.
    """
    return _to_dense(graph, feat, edge_group, is_node=False)


def node_to_dense(graph: dgl.DGLGraph, feat=None, node_group=None):
    """Convert node data to dense.

    If both arguments are not provided, node_to_dense() will try to convert
    all node features to dense. (This only works for homograph.)

    Args:
        graph (dgl.DGLGraph): graph whose nodes will be converted to dense.
        feat (str, optional): feature name. Defaults to None.
        node_group (str, optional): node group for heterograph. Defaults to
            None.

    Raises:
        NotImplementedError: If the graph is heterogeneous, feat and
            node_group cannot be None.
    """
    return _to_dense(graph, feat, node_group, is_node=True)


def to_dense(graph: dgl.DGLGraph):
    """Convert data to dense.

    This function only works for homograph.

    Args:
        graph (dgl.DGLGraph): graph whose data will be converted to dense.

    Raises:
        NotImplementedError: If the graph is heterogeneous.
    """
    if graph.is_homogeneous:
        return node_to_dense(edge_to_dense(graph))
    else:
        raise NotImplementedError("to_dense only works for homograph.")<|MERGE_RESOLUTION|>--- conflicted
+++ resolved
@@ -88,20 +88,9 @@
 file_reader = KeyedFileReader()
 
 
-<<<<<<< HEAD
-def sparse_to_torch(sparse_array: sp.spmatrix,
-                    convert_to_dense=False,
-                    device="cpu"):
-    """Transform a sparse scipy array to sparse(coo) torch tensor.
-
-    Note - add csr support.
-    """
-    if convert_to_dense:
-=======
 def sparse_to_torch(sparse_array: sp.spmatrix, to_dense=False, device="cpu"):
     """Transform a sparse scipy array to sparse(coo) torch tensor."""
     if to_dense:
->>>>>>> 76eb56e7
         array = sparse_array.toarray()
         return torch.from_numpy(array).to(device)
 
