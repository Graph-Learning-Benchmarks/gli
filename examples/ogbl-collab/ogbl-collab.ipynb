--- conflicted
+++ resolved
@@ -25,11 +25,7 @@
   },
   {
    "cell_type": "code",
-<<<<<<< HEAD
-   "execution_count": 82,
-=======
    "execution_count": 2,
->>>>>>> 805443f1
    "id": "2ffbbf14",
    "metadata": {
     "pycharm": {
@@ -48,11 +44,7 @@
   },
   {
    "cell_type": "code",
-<<<<<<< HEAD
-   "execution_count": 83,
-=======
    "execution_count": 3,
->>>>>>> 805443f1
    "id": "aacaeea4",
    "metadata": {
     "pycharm": {
@@ -76,11 +68,7 @@
   },
   {
    "cell_type": "code",
-<<<<<<< HEAD
-   "execution_count": 84,
-=======
    "execution_count": 4,
->>>>>>> 805443f1
    "id": "94fbccc3",
    "metadata": {},
    "outputs": [
@@ -96,11 +84,7 @@
        "        [ 32459, 190305]])"
       ]
      },
-<<<<<<< HEAD
-     "execution_count": 84,
-=======
      "execution_count": 4,
->>>>>>> 805443f1
      "metadata": {},
      "output_type": "execute_result"
     }
@@ -111,11 +95,7 @@
   },
   {
    "cell_type": "code",
-<<<<<<< HEAD
-   "execution_count": 85,
-=======
    "execution_count": 5,
->>>>>>> 805443f1
    "id": "4c3a04c9",
    "metadata": {
     "pycharm": {
@@ -145,11 +125,7 @@
   },
   {
    "cell_type": "code",
-<<<<<<< HEAD
-   "execution_count": 86,
-=======
    "execution_count": 6,
->>>>>>> 805443f1
    "id": "9767d935",
    "metadata": {},
    "outputs": [
@@ -174,11 +150,7 @@
   },
   {
    "cell_type": "code",
-<<<<<<< HEAD
-   "execution_count": 87,
-=======
    "execution_count": 7,
->>>>>>> 805443f1
    "id": "988ba8cc",
    "metadata": {},
    "outputs": [],
@@ -188,11 +160,7 @@
   },
   {
    "cell_type": "code",
-<<<<<<< HEAD
-   "execution_count": null,
-=======
    "execution_count": 8,
->>>>>>> 805443f1
    "id": "40c83914",
    "metadata": {},
    "outputs": [],
