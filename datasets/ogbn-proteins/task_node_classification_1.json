--- conflicted
+++ resolved
@@ -6,11 +6,7 @@
         "Edge/EdgeFeature"
     ],
     "target": "Node/NodeLabel",
-<<<<<<< HEAD
-    "num_classes":2,
-=======
     "num_classes":1,
->>>>>>> 16088e1d
     "train_set": {
         "file": "ogbn-proteins_task.npz",
         "key": "train"
